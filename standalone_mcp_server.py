#!/usr/bin/env python3
"""
独立的Proxmox MCP服务器 - 专为Augment优化
避免复杂的模块导入，所有代码都在一个文件中
"""

import asyncio
import json
import logging
import os
import sys
from typing import Any, Dict, List, Optional
from dataclasses import dataclass

# MCP imports
try:
    from mcp.server import Server
    from mcp.server.stdio import stdio_server
    from mcp.types import (
        TextContent,
        Tool,
    )
except ImportError as e:
    print(f"Error importing MCP modules: {e}")
    print("Please install the MCP package: pip install mcp")
    sys.exit(1)

# Proxmox API imports
try:
    import aiohttp
    import ssl
    import websockets
    import base64
    import urllib.parse
except ImportError as e:
    print(f"Error importing required modules: {e}")
    print("Please install: pip install aiohttp websockets")
    sys.exit(1)


@dataclass
class ProxmoxConfig:
    """Proxmox连接配置"""
    host: str
    port: int = 8006
    verify_ssl: bool = True
    service: str = "PVE"


@dataclass
class AuthConfig:
    """认证配置"""
    user: str
    token_name: str
    token_value: str


@dataclass
class LoggingConfig:
    """日志配置"""
    level: str = "INFO"
    format: str = "%(asctime)s - %(name)s - %(levelname)s - %(message)s"
    file: Optional[str] = None


@dataclass
class Config:
    """完整配置"""
    proxmox: ProxmoxConfig
    auth: AuthConfig
    logging: LoggingConfig


class SimpleProxmoxClient:
    """简化的Proxmox API客户端"""
    
    def __init__(self, config: Config):
        self.config = config
        self.session: Optional[aiohttp.ClientSession] = None
        self.base_url = f"https://{config.proxmox.host}:{config.proxmox.port}/api2/json"
        # 修复认证头格式 - 确保格式正确
        self.auth_header = f"PVEAPIToken={config.auth.user}!{config.auth.token_name}={config.auth.token_value}"
        self.logger = logging.getLogger("proxmox-mcp.client")
        
    async def connect(self):
        """建立连接"""
        ssl_context = ssl.create_default_context()
        if not self.config.proxmox.verify_ssl:
            ssl_context.check_hostname = False
            ssl_context.verify_mode = ssl.CERT_NONE

        connector = aiohttp.TCPConnector(ssl=ssl_context)
        self.session = aiohttp.ClientSession(
            connector=connector,
            headers={"Authorization": self.auth_header}
        )

        # 不在初始化时测试连接，等到实际调用时再验证
        # 这样服务器可以启动，即使认证配置有问题
    
    async def close(self):
        """关闭连接"""
        if self.session:
            await self.session.close()
    
    async def get(self, path: str, params: Optional[Dict[str, Any]] = None) -> Dict[str, Any]:
        """GET请求"""
        if not self.session:
            raise Exception("Client not connected")

        url = f"{self.base_url}{path}"
        self.logger.debug(f"Making GET request to: {url}")
        self.logger.debug(f"GET method called with path={path}, params={params}")
        print(f"DEBUG: GET method called with path={path}, params={params}")  # 添加调试输出

        async with self.session.get(url, params=params) as resp:
            if resp.status == 401:
                response_text = await resp.text()
                self.logger.error(f"401 Unauthorized response: {response_text}")
                raise Exception(f"401 Unauthorized: {response_text}")
            elif resp.status != 200:
                response_text = await resp.text()
                self.logger.error(f"HTTP {resp.status} response: {response_text}")
                raise Exception(f"HTTP {resp.status}: {response_text}")
            data = await resp.json()
            return data.get("data", {})
    
    async def post(self, path: str, data: Optional[Dict[str, Any]] = None) -> Dict[str, Any]:
        """POST请求"""
        if not self.session:
            raise Exception("Client not connected")

        url = f"{self.base_url}{path}"
        self.logger.debug(f"Making POST request to: {url}")

        # Proxmox API需要form data格式
        form_data = aiohttp.FormData()
        if data:
            for key, value in data.items():
                form_data.add_field(key, str(value))

        async with self.session.post(url, data=form_data) as resp:
            if resp.status == 401:
                response_text = await resp.text()
                self.logger.error(f"401 Unauthorized response: {response_text}")
                raise Exception(f"401 Unauthorized: {response_text}")
            elif resp.status not in [200, 201]:
                response_text = await resp.text()
                self.logger.error(f"HTTP {resp.status} response: {response_text}")
                raise Exception(f"HTTP {resp.status}: {response_text}")

            try:
                response_data = await resp.json()
                return response_data.get("data", response_data)
            except:
                # 如果不是JSON响应，返回文本
                response_text = await resp.text()
                return {"result": response_text}


class StandaloneMCPServer:
    """独立的MCP服务器"""

    def __init__(self):
        self.server = Server("proxmox-mcp")
        self.proxmox_client: Optional[SimpleProxmoxClient] = None
        self.config: Optional[Config] = None
        self.logger = logging.getLogger("proxmox-mcp")
        
    def load_config(self) -> Config:
        """加载配置"""
        config_path = os.environ.get("PROXMOX_MCP_CONFIG")
        if not config_path:
            raise ValueError("PROXMOX_MCP_CONFIG environment variable must be set")
        
        try:
            with open(config_path) as f:
                config_data = json.load(f)
            
            return Config(
                proxmox=ProxmoxConfig(**config_data["proxmox"]),
                auth=AuthConfig(**config_data["auth"]),
                logging=LoggingConfig(**config_data.get("logging", {}))
            )
        except Exception as e:
            raise ValueError(f"Failed to load config: {e}")
    
    def setup_logging(self, config: LoggingConfig):
        """设置日志"""
        logging.basicConfig(
            level=getattr(logging, config.level.upper()),
            format=config.format,
            filename=config.file
        )
    
    async def initialize(self):
        """初始化服务器"""
        # 加载配置
        self.config = self.load_config()
        self.setup_logging(self.config.logging)

        self.logger.info("Starting Standalone Proxmox MCP Server...")
        self.logger.info(f"Proxmox host: {self.config.proxmox.host}:{self.config.proxmox.port}")

        # 初始化Proxmox客户端
        self.proxmox_client = SimpleProxmoxClient(self.config)
        await self.proxmox_client.connect()

        # 注册工具
        self.register_tools()

        self.logger.info("Standalone Proxmox MCP Server initialized successfully")
        self.logger.info("Server is ready and waiting for connections...")
    
    def register_tools(self):
        """注册工具"""

        # 定义工具处理函数
        async def handle_list_tools() -> List[Tool]:
            return [
                Tool(
                    name="get_cluster_status",
                    description="Get overall cluster status and resource summary",
                    inputSchema={
                        "type": "object",
                        "properties": {},
                        "required": []
                    }
                ),
                Tool(
                    name="list_nodes",
                    description="List all nodes in the Proxmox cluster",
                    inputSchema={
                        "type": "object",
                        "properties": {},
                        "required": []
                    }
                ),
                Tool(
                    name="list_vms",
                    description="List all virtual machines in the cluster",
                    inputSchema={
                        "type": "object",
                        "properties": {
                            "node": {
                                "type": "string",
                                "description": "Optional: Filter by specific node"
                            }
                        },
                        "required": []
                    }
                ),
                Tool(
                    name="start_vm",
                    description="Start a virtual machine",
                    inputSchema={
                        "type": "object",
                        "properties": {
                            "node": {
                                "type": "string",
                                "description": "Node name where the VM is located"
                            },
                            "vmid": {
                                "type": "string",
                                "description": "VM ID to start"
                            }
                        },
                        "required": ["node", "vmid"]
                    }
                ),
                Tool(
                    name="stop_vm",
                    description="Stop a virtual machine",
                    inputSchema={
                        "type": "object",
                        "properties": {
                            "node": {
                                "type": "string",
                                "description": "Node name where the VM is located"
                            },
                            "vmid": {
                                "type": "string",
                                "description": "VM ID to stop"
                            }
                        },
                        "required": ["node", "vmid"]
                    }
                ),
                Tool(
                    name="restart_vm",
                    description="Restart a virtual machine",
                    inputSchema={
                        "type": "object",
                        "properties": {
                            "node": {
                                "type": "string",
                                "description": "Node name where the VM is located"
                            },
                            "vmid": {
                                "type": "string",
                                "description": "VM ID to restart"
                            }
                        },
                        "required": ["node", "vmid"]
                    }
                ),
                Tool(
                    name="get_vm_status",
                    description="Get detailed status of a specific virtual machine",
                    inputSchema={
                        "type": "object",
                        "properties": {
                            "node": {
                                "type": "string",
                                "description": "Node name where the VM is located"
                            },
                            "vmid": {
                                "type": "string",
                                "description": "VM ID to query"
                            }
                        },
                        "required": ["node", "vmid"]
                    }
                ),
                Tool(
                    name="list_storage",
                    description="List all storage pools in the cluster",
                    inputSchema={
                        "type": "object",
                        "properties": {},
                        "required": []
                    }
                ),
                Tool(
                    name="update_vm_memory",
                    description="Update VM memory allocation",
                    inputSchema={
                        "type": "object",
                        "properties": {
                            "node": {
                                "type": "string",
                                "description": "Node name where the VM is located"
                            },
                            "vmid": {
                                "type": "string",
                                "description": "VM ID to update"
                            },
                            "memory": {
                                "type": "string",
                                "description": "Memory size in MB (e.g., '6144' for 6GB)"
                            }
                        },
                        "required": ["node", "vmid", "memory"]
                    }
                ),
                Tool(
                    name="update_vm_cpu",
                    description="Update VM CPU allocation",
                    inputSchema={
                        "type": "object",
                        "properties": {
                            "node": {
                                "type": "string",
                                "description": "Node name where the VM is located"
                            },
                            "vmid": {
                                "type": "string",
                                "description": "VM ID to update"
                            },
                            "cores": {
                                "type": "string",
                                "description": "Number of CPU cores (e.g., '4', '6', '8')"
                            }
                        },
                        "required": ["node", "vmid", "cores"]
                    }
<<<<<<< HEAD
=======
                ),
                Tool(
                    name="clone_vm",
                    description="Clone a VM from template or existing VM",
                    inputSchema={
                        "type": "object",
                        "properties": {
                            "node": {
                                "type": "string",
                                "description": "Node name where to create the VM"
                            },
                            "source_vmid": {
                                "type": "string",
                                "description": "Source VM ID to clone from (template)"
                            },
                            "new_vmid": {
                                "type": "string",
                                "description": "New VM ID for the cloned VM"
                            },
                            "name": {
                                "type": "string",
                                "description": "Name for the new VM"
                            },
                            "full_clone": {
                                "type": "boolean",
                                "description": "Whether to create a full clone (default: true)",
                                "default": True
                            }
                        },
                        "required": ["node", "source_vmid", "new_vmid", "name"]
                    }
                ),
                Tool(
                    name="update_vm_network",
                    description="Update VM network configuration (IP address)",
                    inputSchema={
                        "type": "object",
                        "properties": {
                            "node": {
                                "type": "string",
                                "description": "Node name where the VM is located"
                            },
                            "vmid": {
                                "type": "string",
                                "description": "VM ID to update"
                            },
                            "ip": {
                                "type": "string",
                                "description": "IP address with CIDR (e.g., '192.168.0.90/24')"
                            },
                            "gateway": {
                                "type": "string",
                                "description": "Gateway IP address (default: '192.168.0.1')",
                                "default": "192.168.0.1"
                            }
                        },
                        "required": ["node", "vmid", "ip"]
                    }
                ),
                Tool(
                    name="get_vm_agent_info",
                    description="Get VM network information via qemu-guest-agent",
                    inputSchema={
                        "type": "object",
                        "properties": {
                            "node": {
                                "type": "string",
                                "description": "Node name where the VM is located"
                            },
                            "vmid": {
                                "type": "string",
                                "description": "VM ID to query"
                            }
                        },
                        "required": ["node", "vmid"]
                    }
                ),
                Tool(
                    name="execute_node_command",
                    description="Execute command on Proxmox node (for network discovery)",
                    inputSchema={
                        "type": "object",
                        "properties": {
                            "node": {
                                "type": "string",
                                "description": "Node name where to execute the command"
                            },
                            "command": {
                                "type": "string",
                                "description": "Command to execute (limited to network discovery commands)"
                            }
                        },
                        "required": ["node", "command"]
                    }
                ),
                Tool(
                    name="execute_vm_command",
                    description="Execute command in VM via QEMU guest agent",
                    inputSchema={
                        "type": "object",
                        "properties": {
                            "node": {
                                "type": "string",
                                "description": "Node name where the VM is located"
                            },
                            "vmid": {
                                "type": "string",
                                "description": "VM ID to execute command in"
                            },
                            "command": {
                                "type": "string",
                                "description": "Shell command to execute in the VM"
                            }
                        },
                        "required": ["node", "vmid", "command"]
                    }
                ),
                Tool(
                    name="get_vm_console_access",
                    description="Get VM console access via VNC or Serial Terminal",
                    inputSchema={
                        "type": "object",
                        "properties": {
                            "node": {
                                "type": "string",
                                "description": "Node name where the VM is located"
                            },
                            "vmid": {
                                "type": "string",
                                "description": "VM ID to access console"
                            },
                            "console_type": {
                                "type": "string",
                                "description": "Console type: 'vnc', 'serial', or 'spice'",
                                "enum": ["vnc", "serial", "spice"],
                                "default": "vnc"
                            }
                        },
                        "required": ["node", "vmid"]
                    }
                ),
                Tool(
                    name="install_guest_agent",
                    description="Install QEMU Guest Agent via Cloud-Init restart",
                    inputSchema={
                        "type": "object",
                        "properties": {
                            "node": {
                                "type": "string",
                                "description": "Node name where the VM is located"
                            },
                            "vmid": {
                                "type": "string",
                                "description": "VM ID to install guest agent"
                            },
                            "username": {
                                "type": "string",
                                "description": "Username for VM login (default: ubuntu)",
                                "default": "ubuntu"
                            },
                            "password": {
                                "type": "string",
                                "description": "Password for VM login (optional if using key auth)"
                            }
                        },
                        "required": ["node", "vmid"]
                    }
                ),
                Tool(
                    name="create_guest_agent_template",
                    description="Create a new VM template with Guest Agent pre-installed",
                    inputSchema={
                        "type": "object",
                        "properties": {
                            "node": {
                                "type": "string",
                                "description": "Node name where to create the template"
                            },
                            "source_vmid": {
                                "type": "string",
                                "description": "Source template VM ID to clone from"
                            },
                            "new_vmid": {
                                "type": "string",
                                "description": "New template VM ID"
                            },
                            "template_name": {
                                "type": "string",
                                "description": "Name for the new template",
                                "default": "ubuntu-with-guest-agent"
                            }
                        },
                        "required": ["node", "source_vmid", "new_vmid"]
                    }
                ),
                Tool(
                    name="force_install_guest_agent",
                    description="Force install Guest Agent using new method",
                    inputSchema={
                        "type": "object",
                        "properties": {
                            "node": {
                                "type": "string",
                                "description": "Node name where the VM is located"
                            },
                            "vmid": {
                                "type": "string",
                                "description": "VM ID to install guest agent"
                            }
                        },
                        "required": ["node", "vmid"]
                    }
                ),
                Tool(
                    name="enable_guest_agent",
                    description="Enable Guest Agent support in VM configuration",
                    inputSchema={
                        "type": "object",
                        "properties": {
                            "node": {
                                "type": "string",
                                "description": "Node name where the VM is located"
                            },
                            "vmid": {
                                "type": "string",
                                "description": "VM ID to enable guest agent"
                            }
                        },
                        "required": ["node", "vmid"]
                    }
>>>>>>> 9af52e47
                )
            ]

        async def handle_call_tool(name: str, arguments: dict) -> List[TextContent]:
            try:
                self.logger.debug(f"Tool called: {name} with args: {arguments}")

                if name == "get_cluster_status":
                    result = await self.get_cluster_status()
                elif name == "list_nodes":
                    result = await self.list_nodes()
                elif name == "list_vms":
                    result = await self.list_vms(arguments.get("node"))
                elif name == "start_vm":
                    result = await self.start_vm(arguments.get("node"), arguments.get("vmid"))
                elif name == "stop_vm":
                    result = await self.stop_vm(arguments.get("node"), arguments.get("vmid"))
                elif name == "restart_vm":
                    result = await self.restart_vm(arguments.get("node"), arguments.get("vmid"))
                elif name == "get_vm_status":
                    result = await self.get_vm_status(arguments.get("node"), arguments.get("vmid"))
                elif name == "list_storage":
                    result = await self.list_storage()
                elif name == "update_vm_memory":
                    result = await self.update_vm_memory(arguments.get("node"), arguments.get("vmid"), arguments.get("memory"))
                elif name == "update_vm_cpu":
                    result = await self.update_vm_cpu(arguments.get("node"), arguments.get("vmid"), arguments.get("cores"))
<<<<<<< HEAD
=======
                elif name == "clone_vm":
                    result = await self.clone_vm(
                        arguments.get("node"),
                        arguments.get("source_vmid"),
                        arguments.get("new_vmid"),
                        arguments.get("name"),
                        arguments.get("full_clone", True)
                    )
                elif name == "update_vm_network":
                    result = await self.update_vm_network(
                        arguments.get("node"),
                        arguments.get("vmid"),
                        arguments.get("ip"),
                        arguments.get("gateway", "192.168.0.1")
                    )
                elif name == "get_vm_agent_info":
                    result = await self.get_vm_agent_info(
                        arguments.get("node"),
                        arguments.get("vmid")
                    )
                elif name == "execute_node_command":
                    result = await self.execute_node_command(
                        arguments.get("node"),
                        arguments.get("command")
                    )
                elif name == "execute_vm_command":
                    result = await self.execute_vm_command(
                        arguments.get("node"),
                        arguments.get("vmid"),
                        arguments.get("command")
                    )
                elif name == "get_vm_console_access":
                    result = await self.get_vm_console_access(
                        arguments.get("node"),
                        arguments.get("vmid"),
                        arguments.get("console_type", "vnc")
                    )
                elif name == "install_guest_agent":
                    result = await self.install_guest_agent(
                        arguments.get("node"),
                        arguments.get("vmid"),
                        arguments.get("username", "ubuntu"),
                        arguments.get("password")
                    )
                elif name == "create_guest_agent_template":
                    result = await self.create_guest_agent_template(
                        arguments.get("node"),
                        arguments.get("source_vmid"),
                        arguments.get("new_vmid"),
                        arguments.get("template_name", "ubuntu-with-guest-agent")
                    )
                elif name == "force_install_guest_agent":
                    result = await self.force_install_guest_agent(
                        arguments.get("node"),
                        arguments.get("vmid")
                    )
                elif name == "enable_guest_agent":
                    result = await self.enable_guest_agent(
                        arguments.get("node"),
                        arguments.get("vmid")
                    )
>>>>>>> 9af52e47
                else:
                    result = f"Unknown tool: {name}"

                return [TextContent(type="text", text=result)]

            except Exception as e:
                error_msg = f"Error: {str(e)}"
                self.logger.error(f"Tool execution failed: {error_msg}")
                return [TextContent(type="text", text=error_msg)]

        # 注册处理函数
        self.server.list_tools()(handle_list_tools)
        self.server.call_tool()(handle_call_tool)
    
    async def get_cluster_status(self) -> str:
        """获取集群状态"""
        try:
            if not self.proxmox_client:
                return "Error: Proxmox client not initialized"
            if not self.proxmox_client.session:
                return "Error: Proxmox client session not connected"

            status = await self.proxmox_client.get("/cluster/status")
            return json.dumps(status, indent=2)
        except Exception as e:
            self.logger.error(f"get_cluster_status failed: {e}")
            return f"Failed to get cluster status: {e}"
    
    async def list_nodes(self) -> str:
        """列出所有节点"""
        try:
            nodes = await self.proxmox_client.get("/nodes")
            return json.dumps(nodes, indent=2)
        except Exception as e:
            return f"Failed to list nodes: {e}"
    
    async def list_vms(self, node: Optional[str] = None) -> str:
        """列出虚拟机"""
        try:
            if node:
                vms = await self.proxmox_client.get(f"/nodes/{node}/qemu")
            else:
                # 获取所有节点的VM
                nodes = await self.proxmox_client.get("/nodes")
                all_vms = []
                for node_info in nodes:
                    node_name = node_info["node"]
                    try:
                        vms = await self.proxmox_client.get(f"/nodes/{node_name}/qemu")
                        for vm in vms:
                            vm["node"] = node_name
                        all_vms.extend(vms)
                    except Exception as e:
                        self.logger.warning(f"Failed to get VMs from node {node_name}: {e}")
                vms = all_vms
            
            return json.dumps(vms, indent=2)
        except Exception as e:
            return f"Failed to list VMs: {e}"

    async def start_vm(self, node: str, vmid: str) -> str:
        """启动虚拟机"""
        try:
            if not node or not vmid:
                return "Error: Both node and vmid are required"

            result = await self.proxmox_client.post(f"/nodes/{node}/qemu/{vmid}/status/start")
            return f"VM {vmid} start command sent successfully. Task: {result}"
        except Exception as e:
            return f"Failed to start VM {vmid}: {e}"

    async def stop_vm(self, node: str, vmid: str) -> str:
        """停止虚拟机"""
        try:
            if not node or not vmid:
                return "Error: Both node and vmid are required"

            result = await self.proxmox_client.post(f"/nodes/{node}/qemu/{vmid}/status/stop")
            return f"VM {vmid} stop command sent successfully. Task: {result}"
        except Exception as e:
            return f"Failed to stop VM {vmid}: {e}"

    async def restart_vm(self, node: str, vmid: str) -> str:
        """重启虚拟机"""
        try:
            if not node or not vmid:
                return "Error: Both node and vmid are required"

            result = await self.proxmox_client.post(f"/nodes/{node}/qemu/{vmid}/status/reboot")
            return f"VM {vmid} restart command sent successfully. Task: {result}"
        except Exception as e:
            return f"Failed to restart VM {vmid}: {e}"

    async def get_vm_status(self, node: str, vmid: str) -> str:
        """获取虚拟机详细状态"""
        try:
            if not node or not vmid:
                return "Error: Both node and vmid are required"

            # 获取VM状态
            status = await self.proxmox_client.get(f"/nodes/{node}/qemu/{vmid}/status/current")
            # 获取VM配置
            config = await self.proxmox_client.get(f"/nodes/{node}/qemu/{vmid}/config")

            result = {
                "status": status,
                "config": config
            }
            return json.dumps(result, indent=2)
        except Exception as e:
            return f"Failed to get VM {vmid} status: {e}"

    async def list_storage(self) -> str:
        """列出存储池"""
        try:
            storage = await self.proxmox_client.get("/storage")
            return json.dumps(storage, indent=2)
        except Exception as e:
            return f"Failed to list storage: {e}"

    async def update_vm_memory(self, node: str, vmid: str, memory: str) -> str:
        """更新虚拟机内存配置"""
        try:
            if not node or not vmid or not memory:
                return "Error: node, vmid, and memory are all required"

            # 验证内存值
            try:
                memory_mb = int(memory)
                if memory_mb < 512 or memory_mb > 32768:
                    return "Error: Memory must be between 512MB and 32GB"
            except ValueError:
                return "Error: Memory must be a valid number in MB"

            # 发送配置更新请求
            data = {"memory": memory}
            result = await self.proxmox_client.post(f"/nodes/{node}/qemu/{vmid}/config", data)

            return f"VM {vmid} memory updated to {memory}MB successfully. You need to restart the VM for changes to take effect. Task: {result}"
        except Exception as e:
            return f"Failed to update VM {vmid} memory: {e}"

    async def update_vm_cpu(self, node: str, vmid: str, cores: str) -> str:
        """更新虚拟机CPU配置"""
        try:
            if not node or not vmid or not cores:
                return "Error: node, vmid, and cores are all required"

            # 验证CPU核心数
            try:
                cpu_cores = int(cores)
                if cpu_cores < 1 or cpu_cores > 32:
                    return "Error: CPU cores must be between 1 and 32"
            except ValueError:
                return "Error: Cores must be a valid number"

            # 发送配置更新请求
            data = {"cores": cores}
            result = await self.proxmox_client.post(f"/nodes/{node}/qemu/{vmid}/config", data)

            return f"VM {vmid} CPU updated to {cores} cores successfully. You need to restart the VM for changes to take effect. Task: {result}"
        except Exception as e:
            return f"Failed to update VM {vmid} CPU: {e}"

<<<<<<< HEAD
=======
    async def clone_vm(self, node: str, source_vmid: str, new_vmid: str, name: str, full_clone: bool = True) -> str:
        """从模板或现有VM克隆新VM"""
        try:
            if not node or not source_vmid or not new_vmid or not name:
                return "Error: node, source_vmid, new_vmid, and name are all required"

            # 验证VM ID
            try:
                int(source_vmid)  # 验证源VM ID是数字
                new_id = int(new_vmid)
                if new_id < 100 or new_id > 999999:
                    return "Error: New VM ID must be between 100 and 999999"
            except ValueError:
                return "Error: VM IDs must be valid numbers"

            # 准备克隆参数
            data = {
                "newid": new_vmid,
                "name": name,
                "full": "1" if full_clone else "0"
            }

            # 发送克隆请求
            result = await self.proxmox_client.post(f"/nodes/{node}/qemu/{source_vmid}/clone", data)

            return f"VM {source_vmid} cloned to new VM {new_vmid} (name: {name}) successfully. Task: {result}"
        except Exception as e:
            return f"Failed to clone VM {source_vmid}: {e}"

    async def update_vm_network(self, node: str, vmid: str, ip: str, gateway: str = "192.168.0.1") -> str:
        """更新虚拟机网络配置"""
        try:
            if not node or not vmid or not ip:
                return "Error: node, vmid, and ip are all required"

            # 验证VM ID
            try:
                int(vmid)
            except ValueError:
                return "Error: VM ID must be a valid number"

            # 验证IP格式
            if "/" not in ip:
                return "Error: IP must include CIDR notation (e.g., '192.168.0.90/24')"

            # 准备网络配置参数
            data = {
                "ipconfig0": f"ip={ip},gw={gateway}"
            }

            # 发送配置更新请求
            result = await self.proxmox_client.post(f"/nodes/{node}/qemu/{vmid}/config", data)

            return f"VM {vmid} network updated to IP {ip} with gateway {gateway} successfully. You need to restart the VM for changes to take effect. Task: {result}"
        except Exception as e:
            return f"Failed to update VM {vmid} network: {e}"

    async def get_vm_agent_info(self, node: str, vmid: str) -> str:
        """通过qemu-guest-agent获取VM网络信息"""
        try:
            if not node or not vmid:
                return "Error: node and vmid are required"

            # 验证VM ID
            try:
                int(vmid)
            except ValueError:
                return "Error: VM ID must be a valid number"

            # 尝试获取网络接口信息
            try:
                result = await self.proxmox_client.get(f"/nodes/{node}/qemu/{vmid}/agent/network-get-interfaces")
                return f"VM {vmid} network interfaces: {result}"
            except Exception as agent_error:
                # 如果agent不可用，尝试获取其他网络信息
                try:
                    # 获取VM状态中的网络信息
                    vm_status = await self.proxmox_client.get(f"/nodes/{node}/qemu/{vmid}/status/current")
                    nics_info = vm_status.get('nics', {})
                    if nics_info:
                        return f"VM {vmid} network interfaces (from status): {nics_info}"
                    else:
                        return f"VM {vmid} network information not available. Agent error: {agent_error}"
                except Exception as status_error:
                    return f"Failed to get VM {vmid} network info. Agent error: {agent_error}, Status error: {status_error}"
        except Exception as e:
            return f"Failed to get VM {vmid} agent info: {e}"

    async def execute_node_command(self, node: str, command: str) -> str:
        """在Proxmox节点上执行命令（仅限网络发现命令）"""
        try:
            if not node or not command:
                return "Error: node and command are required"

            # 安全检查：只允许特定的网络发现命令
            allowed_commands = [
                "arp -a",
                "ip neigh show",
                "cat /var/lib/dhcp/dhcpd.leases",
                "journalctl -u isc-dhcp-server",
                "nmap -sn 192.168.0.0/24"
            ]

            # 检查命令是否在允许列表中或者是安全的网络命令
            if not any(command.startswith(allowed) for allowed in allowed_commands):
                if not (command.startswith("arp") or command.startswith("ip neigh") or
                       command.startswith("cat /proc/net/arp") or command.startswith("nmap -sn")):
                    return "Error: Command not allowed. Only network discovery commands are permitted."

            # 通过Proxmox API执行命令
            data = {
                "command": command
            }

            result = await self.proxmox_client.post(f"/nodes/{node}/execute", data)
            return f"Command '{command}' executed on node {node}: {result}"
        except Exception as e:
            return f"Failed to execute command on node {node}: {e}"

    async def execute_vm_command(self, node: str, vmid: str, command: str) -> str:
        """在VM内通过qemu-guest-agent执行命令"""
        try:
            if not node or not vmid or not command:
                return "Error: node, vmid, and command are all required"

            # 验证VM ID
            try:
                int(vmid)
            except ValueError:
                return "Error: VM ID must be a valid number"

            # 检查VM状态
            vm_status = await self.proxmox_client.get(f"/nodes/{node}/qemu/{vmid}/status/current")
            if vm_status.get("status") != "running":
                return f"Error: VM {vmid} is not running (status: {vm_status.get('status', 'unknown')})"

            # 通过guest agent执行命令
            try:
                # 启动命令执行 - 根据Proxmox论坛，复杂命令需要特殊处理
                if ' ' in command or any(char in command for char in ['|', '>', '<', ';', '&&', '||', '$', '`', '"', "'"]):
                    # 复杂命令：使用bash -c格式，需要特殊的form data处理
                    # 根据Proxmox论坛：需要多个command参数

                    # 直接构建form data，每个命令部分作为单独的command参数
                    form_data = aiohttp.FormData()
                    form_data.add_field('command', '/bin/bash')
                    form_data.add_field('command', '-c')
                    form_data.add_field('command', command)

                    # 直接使用session发送请求
                    url = f"{self.proxmox_client.base_url}/nodes/{node}/qemu/{vmid}/agent/exec"
                    async with self.proxmox_client.session.post(url, data=form_data) as resp:
                        if resp.status not in [200, 201]:
                            response_text = await resp.text()
                            raise Exception(f"HTTP {resp.status}: {response_text}")
                        exec_result = await resp.json()
                        exec_result = exec_result.get("data", exec_result)
                else:
                    # 简单命令：直接执行
                    exec_data = {"command": command}
                    exec_result = await self.proxmox_client.post(f"/nodes/{node}/qemu/{vmid}/agent/exec", exec_data)

                if 'pid' not in exec_result:
                    return f"Error: Failed to start command execution: {exec_result}"

                pid = exec_result['pid']

                # 等待命令完成
                import asyncio
                await asyncio.sleep(2)  # 给命令一些时间执行

                # 获取命令结果
                status_result = await self.proxmox_client.get(f"/nodes/{node}/qemu/{vmid}/agent/exec-status", params={"pid": pid})

                output = status_result.get("out-data", "")
                error = status_result.get("err-data", "")
                exit_code = status_result.get("exitcode", 0)
                exited = status_result.get("exited", 0)

                if not exited:
                    return f"Warning: Command may still be running. PID: {pid}"

                result_text = f"Command '{command}' executed on VM {vmid}:\n"
                result_text += f"Exit Code: {exit_code}\n"
                if output:
                    result_text += f"Output:\n{output}\n"
                if error:
                    result_text += f"Error:\n{error}\n"

                return result_text

            except Exception as agent_error:
                return f"Error: Failed to execute command via guest agent: {agent_error}. Make sure qemu-guest-agent is installed and running in the VM."

        except Exception as e:
            return f"Failed to execute command on VM {vmid}: {e}"

    async def get_vm_console_access(self, node: str, vmid: str, console_type: str = "vnc") -> str:
        """获取VM控制台访问信息"""
        try:
            if not node or not vmid:
                return "Error: node and vmid are required"

            # 验证VM ID
            try:
                int(vmid)
            except ValueError:
                return "Error: VM ID must be a valid number"

            # 检查VM状态
            vm_status = await self.proxmox_client.get(f"/nodes/{node}/qemu/{vmid}/status/current")
            if vm_status.get("status") != "running":
                return f"Error: VM {vmid} is not running (status: {vm_status.get('status', 'unknown')})"

            # 根据控制台类型获取访问信息
            if console_type == "vnc":
                # 获取VNC代理信息
                vnc_data = await self.proxmox_client.post(f"/nodes/{node}/qemu/{vmid}/vncproxy")
                return f"VNC Console Access for VM {vmid}:\n" + \
                       f"Port: {vnc_data.get('port', 'N/A')}\n" + \
                       f"Ticket: {vnc_data.get('ticket', 'N/A')}\n" + \
                       f"Certificate: {vnc_data.get('cert', 'N/A')}\n" + \
                       f"Access URL: https://{node}:{vnc_data.get('port', 'N/A')}"

            elif console_type == "serial":
                # 获取串口终端代理信息
                term_data = await self.proxmox_client.post(f"/nodes/{node}/qemu/{vmid}/termproxy")
                return f"Serial Console Access for VM {vmid}:\n" + \
                       f"Port: {term_data.get('port', 'N/A')}\n" + \
                       f"Ticket: {term_data.get('ticket', 'N/A')}\n" + \
                       f"User: {term_data.get('user', 'N/A')}\n" + \
                       f"Terminal URL: wss://{node}:{term_data.get('port', 'N/A')}"

            elif console_type == "spice":
                # 获取SPICE代理信息
                spice_data = await self.proxmox_client.post(f"/nodes/{node}/qemu/{vmid}/spiceproxy")
                return f"SPICE Console Access for VM {vmid}:\n" + \
                       f"Type: {spice_data.get('type', 'N/A')}\n" + \
                       f"Host: {spice_data.get('host', 'N/A')}\n" + \
                       f"Port: {spice_data.get('port', 'N/A')}\n" + \
                       f"Password: {spice_data.get('password', 'N/A')}"
            else:
                return f"Error: Unsupported console type '{console_type}'. Supported types: vnc, serial, spice"

        except Exception as e:
            return f"Failed to get console access for VM {vmid}: {e}"

    async def install_guest_agent(self, node: str, vmid: str, username: str = "ubuntu", password: str = None) -> str:
        """通过直接修改VM配置和重启来安装QEMU Guest Agent"""
        try:
            if not node or not vmid:
                return "Error: node and vmid are required"

            # 验证VM ID
            try:
                int(vmid)
            except ValueError:
                return "Error: VM ID must be a valid number"

            result_log = []
            result_log.append(f"🚀 Starting automated Guest Agent installation on VM {vmid}")

            # 检查VM状态
            vm_status = await self.proxmox_client.get(f"/nodes/{node}/qemu/{vmid}/status/current")
            current_status = vm_status.get("status", "unknown")
            result_log.append(f"📊 Current VM status: {current_status}")

            # 获取VM配置
            vm_config = await self.proxmox_client.get(f"/nodes/{node}/qemu/{vmid}/config")
            result_log.append("📋 Retrieved VM configuration")

            # 停止VM（如果正在运行）
            if current_status == "running":
                result_log.append("⏸️ Stopping VM to update configuration...")
                await self.proxmox_client.post(f"/nodes/{node}/qemu/{vmid}/status/stop")

                # 等待VM停止
                for _ in range(30):  # 最多等待30秒
                    await asyncio.sleep(1)
                    status = await self.proxmox_client.get(f"/nodes/{node}/qemu/{vmid}/status/current")
                    if status.get("status") == "stopped":
                        result_log.append("✅ VM stopped successfully")
                        break
                else:
                    return "❌ Timeout waiting for VM to stop"

            # 启用Guest Agent支持
            config_update = {
                "agent": "1",  # 启用Guest Agent
                "description": f"VM with Guest Agent enabled - Auto-configured"
            }

            result_log.append("🔧 Enabling Guest Agent support in VM configuration...")
            await self.proxmox_client.post(f"/nodes/{node}/qemu/{vmid}/config", config_update)

            # 重启VM
            result_log.append("🚀 Starting VM with Guest Agent support...")
            await self.proxmox_client.post(f"/nodes/{node}/qemu/{vmid}/status/start")

            # 等待VM启动
            result_log.append("⏳ Waiting for VM to start...")
            for _ in range(60):  # 最多等待60秒
                await asyncio.sleep(2)
                status = await self.proxmox_client.get(f"/nodes/{node}/qemu/{vmid}/status/current")
                if status.get("status") == "running":
                    result_log.append("✅ VM started successfully")
                    break
            else:
                result_log.append("⚠️ VM start timeout, but process may continue")

            # 等待系统完全启动
            result_log.append("⏳ Waiting for system to fully boot (30 seconds)...")
            await asyncio.sleep(30)

            # 现在尝试通过其他方式安装Guest Agent
            # 如果VM有SSH访问，我们可以尝试SSH
            vm_ip = None
            if "ipconfig0" in vm_config:
                ip_config = vm_config["ipconfig0"]
                if "ip=" in ip_config:
                    vm_ip = ip_config.split("ip=")[1].split("/")[0]
                    result_log.append(f"📡 Found VM IP: {vm_ip}")

            if vm_ip:
                result_log.append("🔗 Attempting SSH installation...")
                try:
                    # 尝试SSH安装
                    ssh_commands = [
                        "sudo apt update -y",
                        "sudo apt install -y qemu-guest-agent",
                        "sudo systemctl start qemu-guest-agent",
                        "sudo systemctl enable qemu-guest-agent"
                    ]

                    for cmd in ssh_commands:
                        ssh_command = f'ssh -o ConnectTimeout=10 -o StrictHostKeyChecking=no {username}@{vm_ip} "{cmd}"'
                        process = await asyncio.create_subprocess_shell(
                            ssh_command,
                            stdout=asyncio.subprocess.PIPE,
                            stderr=asyncio.subprocess.PIPE
                        )
                        stdout, stderr = await process.communicate()

                        if process.returncode == 0:
                            result_log.append(f"✅ SSH command succeeded: {cmd}")
                        else:
                            result_log.append(f"⚠️ SSH command failed: {cmd}")
                            break

                    # 等待Guest Agent启动
                    result_log.append("⏳ Waiting for Guest Agent to start...")
                    await asyncio.sleep(10)

                except Exception as ssh_error:
                    result_log.append(f"⚠️ SSH installation failed: {ssh_error}")

            # 测试Guest Agent是否工作
            result_log.append("🔍 Testing Guest Agent connection...")
            for attempt in range(5):
                try:
                    test_result = await self.proxmox_client.post(f"/nodes/{node}/qemu/{vmid}/agent/exec", {"command": "echo 'Guest Agent test'"})
                    if test_result and 'pid' in test_result:
                        result_log.append("✅ Guest Agent is working!")
                        result_log.append("🎯 Installation completed successfully!")
                        return "\n".join(result_log)
                except Exception:
                    result_log.append(f"⏳ Guest Agent test attempt {attempt + 1}/5...")
                    await asyncio.sleep(10)

            result_log.append("⚠️ Guest Agent may need more time to start")
            result_log.append("💡 Try testing again in a few minutes with execute_vm_command")
            result_log.append("🎯 Configuration completed - Guest Agent should be available soon")

            return "\n".join(result_log)

        except Exception as e:
            return f"❌ Failed to install guest agent on VM {vmid}: {e}"

    async def create_guest_agent_template(self, node: str, source_vmid: str, new_vmid: str, template_name: str = "ubuntu-with-guest-agent") -> str:
        """创建一个预装Guest Agent的VM模板"""
        try:
            if not node or not source_vmid or not new_vmid:
                return "Error: node, source_vmid, and new_vmid are required"

            result_log = []
            result_log.append(f"🚀 Creating Guest Agent template from VM {source_vmid}")

            # 克隆源模板
            result_log.append("📋 Cloning source template...")
            clone_data = {
                "newid": new_vmid,
                "name": template_name,
                "full": 1  # 完整克隆
            }

            clone_result = await self.proxmox_client.post(f"/nodes/{node}/qemu/{source_vmid}/clone", clone_data)
            result_log.append(f"✅ Template cloned successfully: {clone_result}")

            # 等待克隆完成
            result_log.append("⏳ Waiting for clone to complete...")
            await asyncio.sleep(10)

            # 启动新VM来安装Guest Agent
            result_log.append("🚀 Starting cloned VM...")
            await self.proxmox_client.post(f"/nodes/{node}/qemu/{new_vmid}/status/start")

            # 等待VM启动
            result_log.append("⏳ Waiting for VM to start...")
            for i in range(60):
                await asyncio.sleep(2)
                status = await self.proxmox_client.get(f"/nodes/{node}/qemu/{new_vmid}/status/current")
                if status.get("status") == "running":
                    result_log.append("✅ VM started successfully")
                    break
            else:
                return "❌ Timeout waiting for VM to start"

            # 等待系统完全启动
            result_log.append("⏳ Waiting for system to fully boot...")
            await asyncio.sleep(30)

            # 现在我们有一个运行的VM，我们需要在其中安装Guest Agent
            # 由于我们还没有Guest Agent，我们需要使用其他方法

            # 方法：通过修改VM配置来添加启动脚本
            result_log.append("🔧 Configuring VM for Guest Agent installation...")

            # 停止VM
            result_log.append("⏸️ Stopping VM to configure...")
            await self.proxmox_client.post(f"/nodes/{node}/qemu/{new_vmid}/status/stop")

            # 等待VM停止
            for i in range(30):
                await asyncio.sleep(1)
                status = await self.proxmox_client.get(f"/nodes/{node}/qemu/{new_vmid}/status/current")
                if status.get("status") == "stopped":
                    result_log.append("✅ VM stopped successfully")
                    break

            # 修改VM配置，添加Guest Agent支持
            config_update = {
                "agent": "1",  # 启用Guest Agent支持
                "description": f"Template with Guest Agent - Created from {source_vmid}"
            }

            result_log.append("🔄 Updating VM configuration...")
            await self.proxmox_client.post(f"/nodes/{node}/qemu/{new_vmid}/config", config_update)

            # 将VM转换为模板
            result_log.append("📦 Converting VM to template...")
            await self.proxmox_client.post(f"/nodes/{node}/qemu/{new_vmid}/template")

            result_log.append("🎉 Guest Agent template created successfully!")
            result_log.append(f"📋 Template ID: {new_vmid}")
            result_log.append(f"📋 Template Name: {template_name}")
            result_log.append("💡 You can now clone VMs from this template with Guest Agent support")

            return "\n".join(result_log)

        except Exception as e:
            return f"❌ Failed to create guest agent template: {e}"

    async def force_install_guest_agent(self, node: str, vmid: str) -> str:
        """强制安装Guest Agent - 新方法"""
        try:
            result_log = []
            result_log.append(f"🚀 Force installing Guest Agent on VM {vmid}")

            # 检查VM状态
            vm_status = await self.proxmox_client.get(f"/nodes/{node}/qemu/{vmid}/status/current")
            current_status = vm_status.get("status", "unknown")
            result_log.append(f"📊 Current VM status: {current_status}")

            # 停止VM（如果正在运行）
            if current_status == "running":
                result_log.append("⏸️ Stopping VM...")
                await self.proxmox_client.post(f"/nodes/{node}/qemu/{vmid}/status/stop")

                # 等待VM停止
                for _ in range(30):
                    await asyncio.sleep(1)
                    status = await self.proxmox_client.get(f"/nodes/{node}/qemu/{vmid}/status/current")
                    if status.get("status") == "stopped":
                        result_log.append("✅ VM stopped")
                        break
                else:
                    return "❌ Timeout waiting for VM to stop"

            # 启用Guest Agent支持
            config_update = {
                "agent": "1,fstrim_cloned_disks=1",  # 启用Guest Agent和额外功能
                "description": "VM with Guest Agent enabled via force install"
            }

            result_log.append("🔧 Enabling Guest Agent in VM configuration...")
            await self.proxmox_client.post(f"/nodes/{node}/qemu/{vmid}/config", config_update)

            # 重启VM
            result_log.append("🚀 Starting VM...")
            await self.proxmox_client.post(f"/nodes/{node}/qemu/{vmid}/status/start")

            # 等待VM启动
            result_log.append("⏳ Waiting for VM to start...")
            for _ in range(60):
                await asyncio.sleep(2)
                status = await self.proxmox_client.get(f"/nodes/{node}/qemu/{vmid}/status/current")
                if status.get("status") == "running":
                    result_log.append("✅ VM started")
                    break
            else:
                result_log.append("⚠️ VM start timeout")

            # 等待系统启动
            result_log.append("⏳ Waiting for system boot (45 seconds)...")
            await asyncio.sleep(45)

            # 测试Guest Agent
            result_log.append("🔍 Testing Guest Agent...")
            for attempt in range(10):
                try:
                    test_result = await self.proxmox_client.post(f"/nodes/{node}/qemu/{vmid}/agent/exec", {"command": "echo test"})
                    if test_result and 'pid' in test_result:
                        result_log.append("✅ Guest Agent is working!")
                        return "\n".join(result_log)
                except Exception:
                    result_log.append(f"⏳ Test attempt {attempt + 1}/10...")
                    await asyncio.sleep(5)

            result_log.append("⚠️ Guest Agent not responding yet")
            result_log.append("💡 The VM may need Guest Agent software installed")
            result_log.append("🎯 Configuration completed - try again later")

            return "\n".join(result_log)

        except Exception as e:
            return f"❌ Failed to force install guest agent: {e}"

    async def enable_guest_agent(self, node: str, vmid: str) -> str:
        """启用VM的Guest Agent支持"""
        try:
            result_log = []
            result_log.append(f"🔧 Enabling Guest Agent for VM {vmid}")

            # 获取当前VM状态
            vm_status = await self.proxmox_client.get(f"/nodes/{node}/qemu/{vmid}/status/current")
            current_status = vm_status.get("status", "unknown")
            result_log.append(f"📊 Current VM status: {current_status}")

            # 更新VM配置，启用Guest Agent
            config_update = {
                "agent": "1,fstrim_cloned_disks=1"
            }

            result_log.append("🔄 Updating VM configuration to enable Guest Agent...")
            await self.proxmox_client.post(f"/nodes/{node}/qemu/{vmid}/config", config_update)
            result_log.append("✅ Guest Agent enabled in VM configuration")

            # 测试Guest Agent连接
            result_log.append("🔍 Testing Guest Agent connection...")
            try:
                test_result = await self.proxmox_client.post(f"/nodes/{node}/qemu/{vmid}/agent/exec", {"command": "echo 'Guest Agent test'"})
                if test_result and 'pid' in test_result:
                    result_log.append("✅ Guest Agent is working!")
                else:
                    result_log.append("⚠️ Guest Agent enabled but not responding yet")
            except Exception as test_error:
                result_log.append(f"⚠️ Guest Agent test failed: {test_error}")
                result_log.append("💡 Guest Agent may need a few moments to start")

            result_log.append("🎯 Guest Agent configuration completed!")
            return "\n".join(result_log)

        except Exception as e:
            return f"❌ Failed to enable guest agent: {e}"

>>>>>>> 9af52e47
    async def run(self):
        """运行服务器"""
        try:
            await self.initialize()
            
            async with stdio_server() as (read_stream, write_stream):
                await self.server.run(
                    read_stream,
                    write_stream,
                    self.server.create_initialization_options()
                )
        finally:
            if self.proxmox_client:
                await self.proxmox_client.close()


async def main():
    """主函数"""
    server = StandaloneMCPServer()
    await server.run()


if __name__ == "__main__":
    try:
        asyncio.run(main())
    except KeyboardInterrupt:
        print("\nServer stopped by user")
    except Exception as e:
        print(f"Server failed: {e}")
        sys.exit(1)<|MERGE_RESOLUTION|>--- conflicted
+++ resolved
@@ -374,8 +374,6 @@
                         },
                         "required": ["node", "vmid", "cores"]
                     }
-<<<<<<< HEAD
-=======
                 ),
                 Tool(
                     name="clone_vm",
@@ -606,7 +604,6 @@
                         },
                         "required": ["node", "vmid"]
                     }
->>>>>>> 9af52e47
                 )
             ]
 
@@ -634,8 +631,6 @@
                     result = await self.update_vm_memory(arguments.get("node"), arguments.get("vmid"), arguments.get("memory"))
                 elif name == "update_vm_cpu":
                     result = await self.update_vm_cpu(arguments.get("node"), arguments.get("vmid"), arguments.get("cores"))
-<<<<<<< HEAD
-=======
                 elif name == "clone_vm":
                     result = await self.clone_vm(
                         arguments.get("node"),
@@ -697,7 +692,6 @@
                         arguments.get("node"),
                         arguments.get("vmid")
                     )
->>>>>>> 9af52e47
                 else:
                     result = f"Unknown tool: {name}"
 
@@ -862,8 +856,6 @@
         except Exception as e:
             return f"Failed to update VM {vmid} CPU: {e}"
 
-<<<<<<< HEAD
-=======
     async def clone_vm(self, node: str, source_vmid: str, new_vmid: str, name: str, full_clone: bool = True) -> str:
         """从模板或现有VM克隆新VM"""
         try:
@@ -1439,7 +1431,6 @@
         except Exception as e:
             return f"❌ Failed to enable guest agent: {e}"
 
->>>>>>> 9af52e47
     async def run(self):
         """运行服务器"""
         try:
