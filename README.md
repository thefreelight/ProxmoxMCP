<<<<<<< HEAD
# ProxmoxMCP - Augment Optimized / Augment优化版

[English](#english) | [中文](#中文)

---

## English

This is an **Augment-optimized fork** of [ProxmoxMCP](https://github.com/canvrno/ProxmoxMCP) that resolves module import issues and provides seamless integration with Augment.

### 🚀 What's New in This Fork

- ✅ **Standalone Server**: All code in a single file (`standalone_mcp_server.py`)
- ✅ **No Module Cache Issues**: Eliminates Python RuntimeWarning and import problems
- ✅ **Augment Ready**: Perfect compatibility with Augment's MCP architecture
- ✅ **Simplified Setup**: Easy installation with minimal dependencies
- ✅ **Bilingual Documentation**: English and Chinese support

### 🔄 Original vs Augment-Optimized

| Feature | Original | Augment-Optimized |
|---------|----------|-------------------|
| Module Structure | Complex package structure | Single standalone file |
| Dependencies | Multiple packages | Minimal (aiohttp + mcp) |
| Startup Method | `python -m proxmox_mcp.server` | `./start_standalone.sh` |
| Module Cache Issues | ❌ Present | ✅ Resolved |
| Augment Compatibility | ⚠️ Problematic | ✅ Perfect |

### 🎯 Features

- **Proxmox VE Integration**: Full API access to your Proxmox cluster
- **MCP Protocol**: Standard Model Context Protocol implementation
- **Real-time Monitoring**: Cluster status, node information, VM management
- **Secure Authentication**: Token-based API authentication
- **Comprehensive Logging**: Detailed operation logs

### 📦 Quick Start

#### 1. Clone and Setup
=======
# 🚀 Proxmox Manager - Proxmox MCP Server

![ProxmoxMCP](https://github.com/user-attachments/assets/e32ab79f-be8a-420c-ab2d-475612150534)

A Python-based Model Context Protocol (MCP) server for interacting with Proxmox hypervisors, providing a clean interface for managing nodes, VMs, and containers.

## 🏗️ Built With

- [Cline](https://github.com/cline/cline) - Autonomous coding agent - Go faster with Cline.
- [Proxmoxer](https://github.com/proxmoxer/proxmoxer) - Python wrapper for Proxmox API
- [MCP SDK](https://github.com/modelcontextprotocol/sdk) - Model Context Protocol SDK
- [Pydantic](https://docs.pydantic.dev/) - Data validation using Python type annotations

## ✨ Features

- 🤖 Full integration with Augment and Cline
- 🛠️ Built with the official MCP SDK
- 🔒 Secure token-based authentication with Proxmox
- 🖥️ Comprehensive node and VM management
- 💻 VM console command execution via Guest Agent
- 🌐 Advanced network configuration and Cloud-Init support
- 🔄 Automated VM deployment and configuration workflows
- 📝 Configurable logging system
- ✅ Type-safe implementation with Pydantic
- 🎨 Rich output formatting with customizable themes
- 🌍 Remote access support (no same-network requirement)



https://github.com/user-attachments/assets/1b5f42f7-85d5-4918-aca4-d38413b0e82b



## 📦 Installation

### Prerequisites
- UV package manager (recommended)
- Python 3.10 or higher
- Git
- Access to a Proxmox server with API token credentials

Before starting, ensure you have:
- [ ] Proxmox server hostname or IP
- [ ] Proxmox API token (see [API Token Setup](#proxmox-api-token-setup))
- [ ] UV installed (`pip install uv`)

### Option 1: Quick Install (Recommended)

1. Clone and set up environment:
   ```bash
   # Clone repository
   cd ~/Documents/Cline/MCP  # For Cline users
   # OR
   cd your/preferred/directory  # For manual installation
   
   git clone https://github.com/canvrno/ProxmoxMCP.git
   cd ProxmoxMCP

   # Create and activate virtual environment
   uv venv
   source .venv/bin/activate  # Linux/macOS
   # OR
   .\.venv\Scripts\Activate.ps1  # Windows
   ```

2. Install dependencies:
   ```bash
   # Install with development dependencies
   uv pip install -e ".[dev]"
   ```

3. Create configuration:
   ```bash
   # Create config directory and copy template
   mkdir -p proxmox-config
   cp config/config.example.json proxmox-config/config.json
   ```

4. Edit `proxmox-config/config.json`:
   ```json
   {
       "proxmox": {
           "host": "PROXMOX_HOST",        # Required: Your Proxmox server address
           "port": 8006,                  # Optional: Default is 8006
           "verify_ssl": false,           # Optional: Set false for self-signed certs
           "service": "PVE"               # Optional: Default is PVE
       },
       "auth": {
           "user": "USER@pve",            # Required: Your Proxmox username
           "token_name": "TOKEN_NAME",    # Required: API token ID
           "token_value": "TOKEN_VALUE"   # Required: API token value
       },
       "logging": {
           "level": "INFO",               # Optional: DEBUG for more detail
           "format": "%(asctime)s - %(name)s - %(levelname)s - %(message)s",
           "file": "proxmox_mcp.log"      # Optional: Log to file
       }
   }
   ```

### Verifying Installation

1. Check Python environment:
   ```bash
   python -c "import proxmox_mcp; print('Installation OK')"
   ```

2. Run the tests:
   ```bash
   pytest
   ```

3. Verify configuration:
   ```bash
   # Linux/macOS
   PROXMOX_MCP_CONFIG="proxmox-config/config.json" python -m proxmox_mcp.server

   # Windows (PowerShell)
   $env:PROXMOX_MCP_CONFIG="proxmox-config\config.json"; python -m proxmox_mcp.server
   ```

   You should see either:
   - A successful connection to your Proxmox server
   - Or a connection error (if Proxmox details are incorrect)

## ⚙️ Configuration

### Proxmox API Token Setup
1. Log into your Proxmox web interface
2. Navigate to Datacenter -> Permissions -> API Tokens
3. Create a new API token:
   - Select a user (e.g., root@pam)
   - Enter a token ID (e.g., "mcp-token")
   - Uncheck "Privilege Separation" if you want full access
   - Save and copy both the token ID and secret


## 🚀 Running the Server

### Development Mode
For testing and development:
>>>>>>> 9af52e47
```bash
git clone https://github.com/thefreelight/ProxmoxMCP.git
cd ProxmoxMCP

# Run automated installation
./install.sh

# Configure Proxmox credentials
edit proxmox-config/config.json

# Test the server
./start_standalone.sh
```

#### 2. Configure Augment
Add to your Augment configuration:
```json
{
  "mcpServers": {
    "proxmox-mcp": {
      "command": "/path/to/ProxmoxMCP/start_standalone.sh",
      "args": [],
      "cwd": "/path/to/ProxmoxMCP",
      "env": {
        "PROXMOX_MCP_CONFIG": "/path/to/ProxmoxMCP/proxmox-config/config.json"
      }
    }
  }
}
```

### 🛠️ Available Tools

- `get_cluster_status` - Get overall cluster status and resource summary
- `list_nodes` - List all nodes in the Proxmox cluster  
- `list_vms` - List all virtual machines (with optional node filter)

### 📚 Documentation

- [Detailed Setup Guide](AUGMENT_SETUP.md) - Complete installation and configuration
- [Original Project](https://github.com/canvrno/ProxmoxMCP) - Credit to the original authors

### 🙏 Credits

This fork is based on the excellent work by [canvrno](https://github.com/canvrno) in the original [ProxmoxMCP](https://github.com/canvrno/ProxmoxMCP) project. We've optimized it specifically for Augment compatibility while maintaining all the original functionality.

---

## 中文

这是 [ProxmoxMCP](https://github.com/canvrno/ProxmoxMCP) 的 **Augment优化分支**，解决了模块导入问题，并提供与Augment的无缝集成。

### 🚀 此分支的新特性

- ✅ **独立服务器**: 所有代码都在单个文件中 (`standalone_mcp_server.py`)
- ✅ **无模块缓存问题**: 消除Python RuntimeWarning和导入问题
- ✅ **Augment就绪**: 与Augment的MCP架构完美兼容
- ✅ **简化设置**: 最少依赖的简易安装
- ✅ **双语文档**: 支持英文和中文

### 🔄 原版 vs Augment优化版

| 特性 | 原版 | Augment优化版 |
|------|------|---------------|
| 模块结构 | 复杂的包结构 | 单个独立文件 |
| 依赖管理 | 多个包 | 最小化 (aiohttp + mcp) |
| 启动方式 | `python -m proxmox_mcp.server` | `./start_standalone.sh` |
| 模块缓存问题 | ❌ 存在 | ✅ 已解决 |
| Augment兼容性 | ⚠️ 有问题 | ✅ 完美 |

### 🎯 功能特性

- **Proxmox VE集成**: 完整的Proxmox集群API访问
- **MCP协议**: 标准模型上下文协议实现
- **实时监控**: 集群状态、节点信息、VM管理
- **安全认证**: 基于令牌的API认证
- **全面日志**: 详细的操作日志

### 📦 忩速开始

#### 1. 克隆和设置
```bash
git clone https://github.com/thefreelight/ProxmoxMCP.git
cd ProxmoxMCP

# 运行自动化安装
./install.sh

# 编辑Proxmox凭据
edit proxmox-config/config.json

# 测试服务器
./start_standalone.sh
```

#### 2. 配置Augment
添加到你的Augment配置中：
```json
{
  "mcpServers": {
    "proxmox-mcp": {
      "command": "/path/to/ProxmoxMCP/start_standalone.sh",
      "args": [],
      "cwd": "/path/to/ProxmoxMCP",
      "env": {
        "PROXMOX_MCP_CONFIG": "/path/to/ProxmoxMCP/proxmox-config/config.json"
      }
    }
  }
}
```

### 🛠️ 可用工具

- `get_cluster_status` - 获取集群状态和资源摘要
- `list_nodes` - 列出Proxmox集群中的所有节点
- `list_vms` - 列出所有虚拟机（可选节点过滤）

### 📚 文档

- [详细设置指南](AUGMENT_SETUP.md) - 完整的安装和配置说明
- [原始项目](https://github.com/canvrno/ProxmoxMCP) - 致敬原作者

### 🙏 致谢

此分支基于 [canvrno](https://github.com/canvrno) 在原始 [ProxmoxMCP](https://github.com/canvrno/ProxmoxMCP) 项目中的出色工作。我们专门为Augment兼容性进行了优化，同时保持了所有原始功能。<|MERGE_RESOLUTION|>--- conflicted
+++ resolved
@@ -1,4 +1,3 @@
-<<<<<<< HEAD
 # ProxmoxMCP - Augment Optimized / Augment优化版
 
 [English](#english) | [中文](#中文)
@@ -11,11 +10,20 @@
 
 ### 🚀 What's New in This Fork
 
+- 🤖 **Full integration with Augment and Cline**
+- 🛠️ **Built with the official MCP SDK**
+- 🔒 **Secure token-based authentication with Proxmox**
+- 🖥️ **Comprehensive node and VM management**
+- 💻 **VM console command execution via Guest Agent**
+- 🌐 **Advanced network configuration and Cloud-Init support**
+- 🔄 **Automated VM deployment and configuration workflows**
+- 📝 **Configurable logging system**
+- ✅ **Type-safe implementation with Pydantic**
+- 🎨 **Rich output formatting with customizable themes**
+- 🌍 **Remote access support (no same-network requirement)**
 - ✅ **Standalone Server**: All code in a single file (`standalone_mcp_server.py`)
 - ✅ **No Module Cache Issues**: Eliminates Python RuntimeWarning and import problems
 - ✅ **Augment Ready**: Perfect compatibility with Augment's MCP architecture
-- ✅ **Simplified Setup**: Easy installation with minimal dependencies
-- ✅ **Bilingual Documentation**: English and Chinese support
 
 ### 🔄 Original vs Augment-Optimized
 
@@ -38,149 +46,6 @@
 ### 📦 Quick Start
 
 #### 1. Clone and Setup
-=======
-# 🚀 Proxmox Manager - Proxmox MCP Server
-
-![ProxmoxMCP](https://github.com/user-attachments/assets/e32ab79f-be8a-420c-ab2d-475612150534)
-
-A Python-based Model Context Protocol (MCP) server for interacting with Proxmox hypervisors, providing a clean interface for managing nodes, VMs, and containers.
-
-## 🏗️ Built With
-
-- [Cline](https://github.com/cline/cline) - Autonomous coding agent - Go faster with Cline.
-- [Proxmoxer](https://github.com/proxmoxer/proxmoxer) - Python wrapper for Proxmox API
-- [MCP SDK](https://github.com/modelcontextprotocol/sdk) - Model Context Protocol SDK
-- [Pydantic](https://docs.pydantic.dev/) - Data validation using Python type annotations
-
-## ✨ Features
-
-- 🤖 Full integration with Augment and Cline
-- 🛠️ Built with the official MCP SDK
-- 🔒 Secure token-based authentication with Proxmox
-- 🖥️ Comprehensive node and VM management
-- 💻 VM console command execution via Guest Agent
-- 🌐 Advanced network configuration and Cloud-Init support
-- 🔄 Automated VM deployment and configuration workflows
-- 📝 Configurable logging system
-- ✅ Type-safe implementation with Pydantic
-- 🎨 Rich output formatting with customizable themes
-- 🌍 Remote access support (no same-network requirement)
-
-
-
-https://github.com/user-attachments/assets/1b5f42f7-85d5-4918-aca4-d38413b0e82b
-
-
-
-## 📦 Installation
-
-### Prerequisites
-- UV package manager (recommended)
-- Python 3.10 or higher
-- Git
-- Access to a Proxmox server with API token credentials
-
-Before starting, ensure you have:
-- [ ] Proxmox server hostname or IP
-- [ ] Proxmox API token (see [API Token Setup](#proxmox-api-token-setup))
-- [ ] UV installed (`pip install uv`)
-
-### Option 1: Quick Install (Recommended)
-
-1. Clone and set up environment:
-   ```bash
-   # Clone repository
-   cd ~/Documents/Cline/MCP  # For Cline users
-   # OR
-   cd your/preferred/directory  # For manual installation
-   
-   git clone https://github.com/canvrno/ProxmoxMCP.git
-   cd ProxmoxMCP
-
-   # Create and activate virtual environment
-   uv venv
-   source .venv/bin/activate  # Linux/macOS
-   # OR
-   .\.venv\Scripts\Activate.ps1  # Windows
-   ```
-
-2. Install dependencies:
-   ```bash
-   # Install with development dependencies
-   uv pip install -e ".[dev]"
-   ```
-
-3. Create configuration:
-   ```bash
-   # Create config directory and copy template
-   mkdir -p proxmox-config
-   cp config/config.example.json proxmox-config/config.json
-   ```
-
-4. Edit `proxmox-config/config.json`:
-   ```json
-   {
-       "proxmox": {
-           "host": "PROXMOX_HOST",        # Required: Your Proxmox server address
-           "port": 8006,                  # Optional: Default is 8006
-           "verify_ssl": false,           # Optional: Set false for self-signed certs
-           "service": "PVE"               # Optional: Default is PVE
-       },
-       "auth": {
-           "user": "USER@pve",            # Required: Your Proxmox username
-           "token_name": "TOKEN_NAME",    # Required: API token ID
-           "token_value": "TOKEN_VALUE"   # Required: API token value
-       },
-       "logging": {
-           "level": "INFO",               # Optional: DEBUG for more detail
-           "format": "%(asctime)s - %(name)s - %(levelname)s - %(message)s",
-           "file": "proxmox_mcp.log"      # Optional: Log to file
-       }
-   }
-   ```
-
-### Verifying Installation
-
-1. Check Python environment:
-   ```bash
-   python -c "import proxmox_mcp; print('Installation OK')"
-   ```
-
-2. Run the tests:
-   ```bash
-   pytest
-   ```
-
-3. Verify configuration:
-   ```bash
-   # Linux/macOS
-   PROXMOX_MCP_CONFIG="proxmox-config/config.json" python -m proxmox_mcp.server
-
-   # Windows (PowerShell)
-   $env:PROXMOX_MCP_CONFIG="proxmox-config\config.json"; python -m proxmox_mcp.server
-   ```
-
-   You should see either:
-   - A successful connection to your Proxmox server
-   - Or a connection error (if Proxmox details are incorrect)
-
-## ⚙️ Configuration
-
-### Proxmox API Token Setup
-1. Log into your Proxmox web interface
-2. Navigate to Datacenter -> Permissions -> API Tokens
-3. Create a new API token:
-   - Select a user (e.g., root@pam)
-   - Enter a token ID (e.g., "mcp-token")
-   - Uncheck "Privilege Separation" if you want full access
-   - Save and copy both the token ID and secret
-
-
-## 🚀 Running the Server
-
-### Development Mode
-For testing and development:
->>>>>>> 9af52e47
 ```bash
 git clone https://github.com/thefreelight/ProxmoxMCP.git
 cd ProxmoxMCP
